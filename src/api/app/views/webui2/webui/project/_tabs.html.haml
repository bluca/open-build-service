.bg-light
  %ul.nav.nav-tabs.pt-2.px-3.flex-nowrap.collapsible{ 'role': 'tablist' }
    %li.nav-item
      = tab_link('Overview', project_show_path(project))
    - unless @spider_bot
      - if project.is_maintenance?
        %li.nav-item
          = tab_link('Incidents', project_maintenance_incidents_path)
        %li.nav-item
          = tab_link('Maintained Projects', project_maintained_projects_path)
      - unless project.defines_remote_instance? || project.is_maintenance?
        %li.nav-item
          = tab_link('Repositories', repositories_path(project))
<<<<<<< HEAD
=======
        %li.nav-item
          = tab_link('Monitor', project_monitor_path(project))
>>>>>>> 0b58b877
      %li.nav-item
        = tab_link('Requests', project_requests_path(project))
      - unless project.defines_remote_instance?
        %li.nav-item
          = tab_link('Users', project_users_path(project))
<<<<<<< HEAD
      // This link is intentionally hidden, only users that access to the staging workflow show will see it
      // TODO: show it if the project have a staging_workflow attached when this feature will be released
      - if controller_path.starts_with?('webui/staging/')
        %li.nav-item
          = tab_link('Staging', request.url, true)
=======
>>>>>>> 0b58b877
      - unless project.defines_remote_instance? || project.is_maintenance?
        %li.nav-item
          = tab_link('Subprojects', project_subprojects_path(project))
        %li.nav-item
          = tab_link('Project Config', project_config_path(project))
      %li.nav-item
        = tab_link('Attributes', index_attribs_path(project))
      %li.nav-item
        = tab_link('Meta', project_meta_path(project))
      - unless project.defines_remote_instance? || project.is_maintenance?
        %li.nav-item
          = tab_link('Status', project_status_path(project))
      %li.nav-item
        = tab_link('Pulse', project_pulse_path(project))
    %li.nav-item.dropdown
      %a.nav-link.dropdown-toggle{ href: '#', 'data-toggle': 'dropdown', 'role': 'button', 'aria-expanded': 'false', 'aria-haspopup': 'true' }
      .dropdown-menu.dropdown-menu-right<|MERGE_RESOLUTION|>--- conflicted
+++ resolved
@@ -11,24 +11,18 @@
       - unless project.defines_remote_instance? || project.is_maintenance?
         %li.nav-item
           = tab_link('Repositories', repositories_path(project))
-<<<<<<< HEAD
-=======
         %li.nav-item
           = tab_link('Monitor', project_monitor_path(project))
->>>>>>> 0b58b877
       %li.nav-item
         = tab_link('Requests', project_requests_path(project))
       - unless project.defines_remote_instance?
         %li.nav-item
           = tab_link('Users', project_users_path(project))
-<<<<<<< HEAD
       // This link is intentionally hidden, only users that access to the staging workflow show will see it
       // TODO: show it if the project have a staging_workflow attached when this feature will be released
       - if controller_path.starts_with?('webui/staging/')
         %li.nav-item
           = tab_link('Staging', request.url, true)
-=======
->>>>>>> 0b58b877
       - unless project.defines_remote_instance? || project.is_maintenance?
         %li.nav-item
           = tab_link('Subprojects', project_subprojects_path(project))
