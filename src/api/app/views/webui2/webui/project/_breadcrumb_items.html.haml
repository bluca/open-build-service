= render partial: 'webui/main/breadcrumb_items'
- if current_page?(projects_path)
  %li.breadcrumb-item.active{ 'aria-current' => 'page' }
    Projects
- else
  %li.breadcrumb-item
    = link_to 'Projects', projects_path
  %li.breadcrumb-item
    = link_to @project, project_show_path(@project)
  - if current_page?(project_show_path(@project))
    %li.breadcrumb-item.active{ 'aria-current' => 'page' }
      Overview
<<<<<<< HEAD
  - if current_page?(project_requests_path(@project))
=======
  - elsif current_page?(project_monitor_path(@project))
    %li.breadcrumb-item.active{ 'aria-current' => 'page' }
      Monitor
  - elsif current_page?(project_requests_path(@project))
>>>>>>> 0b58b877
    %li.breadcrumb-item.active{ 'aria-current' => 'page' }
      Requests
  - elsif current_page?(project_users_path(@project))
    %li.breadcrumb-item.active{ 'aria-current' => 'page' }
      Users
  - elsif current_page?(project_config_path(@project))
    %li.breadcrumb-item.active{ 'aria-current' => 'page' }
      Configuration
  - elsif current_page?(project_status_path(@project))
    %li.breadcrumb-item.active{ 'aria-current' => 'page' }
      Status<|MERGE_RESOLUTION|>--- conflicted
+++ resolved
@@ -10,14 +10,10 @@
   - if current_page?(project_show_path(@project))
     %li.breadcrumb-item.active{ 'aria-current' => 'page' }
       Overview
-<<<<<<< HEAD
-  - if current_page?(project_requests_path(@project))
-=======
   - elsif current_page?(project_monitor_path(@project))
     %li.breadcrumb-item.active{ 'aria-current' => 'page' }
       Monitor
   - elsif current_page?(project_requests_path(@project))
->>>>>>> 0b58b877
     %li.breadcrumb-item.active{ 'aria-current' => 'page' }
       Requests
   - elsif current_page?(project_users_path(@project))
