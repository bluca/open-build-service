--- conflicted
+++ resolved
@@ -147,7 +147,6 @@
     end
   end
 
-<<<<<<< HEAD
   scenario 'editing a package' do
     login(user)
     visit package_show_path(package: package, project: user.home_project)
@@ -163,7 +162,8 @@
     expect(find('#flash')).to have_text("Package data for '#{package}' was saved successfully")
     expect(page).to have_text('test title')
     expect(page).to have_text('test description')
-=======
+  end
+
   context 'meta configuration' do
     describe 'as admin' do
       let!(:admin_user) { create(:admin_user) }
@@ -194,6 +194,5 @@
         end
       end
     end
->>>>>>> 497de8e1
   end
 end