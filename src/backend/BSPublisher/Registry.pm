#
# Copyright (c) 2018 SUSE LLC
#
# This program is free software; you can redistribute it and/or modify
# it under the terms of the GNU General Public License version 2 as
# published by the Free Software Foundation.
#
# This program is distributed in the hope that it will be useful,
# but WITHOUT ANY WARRANTY; without even the implied warranty of
# MERCHANTABILITY or FITNESS FOR A PARTICULAR PURPOSE.  See the
# GNU General Public License for more details.
#
# You should have received a copy of the GNU General Public License
# along with this program (see the file COPYING); if not, write to the
# Free Software Foundation, Inc.,
# 51 Franklin Street, Fifth Floor, Boston, MA 02110-1301, USA
#
################################################################
#
# local registry support
#

package BSPublisher::Registry;

use Digest::SHA;
use JSON::XS ();

use BSConfiguration;
use BSUtil;
use BSVerify;
use BSPublisher::Blobstore;
use BSContar;
use BSRPC;
use BSTUF;

my $registrydir = "$BSConfig::bsdir/registry";
my $uploaddir = "$BSConfig::bsdir/upload";

my $root_extra_expire = 183 * 24 * 3600;	# 6 months
my $targets_expire = 3 * 366 * 24 * 3600;	# 3 years
my $timestamp_expire = 14 * 24 * 3600;		# 14 days

# registry layout:
#
# <repo>/info				information about the repository
# <repo>/manifests/<imageid>		contains manifest data
# <repo>/blobs/<blobid>			contains hardlinked blobs
# <repo>/tags/<tag>			hardlinked manifest data
# 

use strict;

sub ownrepo {
  my ($prp, $repo) = @_;
  my $registries = BSUtil::retrieve("$registrydir/:repos", 1);
  if ($registries->{$repo}) {
    # make sure the directory exists
    if (! -d "$registrydir/$repo") {
      my $lck;
      BSUtil::lockopen($lck, '>>', "$registrydir/:repos");
      mkdir_p("$registrydir/$repo");
      close($lck);
    }
    return $registries->{$repo};
  }
  # new entry... lock...
  BSVerify::verify_regrepo($repo);

  # own in the source server
  my ($projid, $repoid) = split('/', $prp, 2);
  my $param = {
    'uri' => "$BSConfig::srcserver/ownregistryrepo",
    'request' => 'POST',
    'timeout' => 600,
  };
  my $owner = BSRPC::rpc($param, $BSXML::regrepoowner, "project=$projid", "repository=$repoid", "regrepo=$repo");
  return "$owner->{'project'}/$owner->{'repository'}" if $owner->{'project'} ne $projid || $owner->{'repository'} ne $repoid;

  mkdir_p($registrydir) unless -d $registrydir;
  my $lck;
  BSUtil::lockopen($lck, '>>', "$registrydir/:repos");
  if (! -s "$registrydir/:repos") {
    $registries = {};
  } else {
    $registries = BSUtil::retrieve("$registrydir/:repos");
  }
  if (!$registries->{$repo}) {
    $registries->{$repo} = $prp;
    mkdir_p("$registrydir/$repo");
    BSUtil::store("$registrydir/:repos.new.$$", "$registrydir/:repos", $registries);
  }
  close($lck);
  return $registries->{$repo};
}

sub disownrepo {
  my ($prp, $repo) = @_;

  my ($projid, $repoid) = split('/', $prp, 2);
  # disown in the source server
  my $param = {
    'uri' => "$BSConfig::srcserver/disownregistryrepo",
    'request' => 'POST',
    'timeout' => 600,
  };
  BSRPC::rpc($param, undef, "project=$projid", "repository=$repoid", "regrepo=$repo");

  my $lck;
  BSUtil::lockopen($lck, '>>', "$registrydir/:repos");
  my $registries = BSUtil::retrieve("$registrydir/:repos");
  die("repository '$repo' is owned by $registries->{$repo}\n") if $registries->{$repo} && $registries->{$repo} ne $prp;
  my $dir = $repo;
  while ($dir =~ /\//) {
    rmdir("$registrydir/$dir");
    $dir =~ s/\/.*?$//;
  }
  rmdir("$registrydir/$dir");
  delete $registries->{$repo};
  BSUtil::store("$registrydir/:repos.new.$$", "$registrydir/:repos", $registries);
  close($lck);
}

sub push_blob {
  my ($repodir, $containerinfo, $ent) = @_;

  my $blobid = $ent->{'blobid'} || BSContar::blobid_entry($ent);
  my $dir = "$repodir/:blobs";
  return $blobid if -e "$dir/$blobid";
  mkdir_p($dir) unless -d $dir;
  unlink("$dir/.$blobid.$$");
  if ($containerinfo->{'uploadfile'}) {
    BSContar::write_entry($ent, "$dir/.$blobid.$$");
  } else {
    my $blobdir = $containerinfo->{'blobdir'};
    link("$blobdir/_blob.$blobid", "$dir/.$blobid.$$") || die("link $blobdir/_blob.$blobid $dir/.$blobid.$$: $!\n");
  }
  rename("$dir/.$blobid.$$", "$dir/$blobid") || die("rename $dir/.$blobid.$$ $dir/$blobid: $!\n");
  unlink("$dir/.$blobid.$$");
  #BSPublisher::Blobstore::blobstore_lnk($blobid, "$dir/$blobid");
  return $blobid;
}

sub push_manifest {
  my ($repodir, $mani_json) = @_;
  my $mani_id = 'sha256:'.Digest::SHA::sha256_hex($mani_json);
  my $dir = "$repodir/:manifests";
  return $mani_id if -e "$dir/$mani_id";
  mkdir_p($dir) unless -d $dir;
  unlink("$dir/.$mani_id.$$");
  writestr("$dir/.$mani_id.$$", "$dir/$mani_id", $mani_json);
  return $mani_id;
}

sub push_tag {
  my ($repodir, $tag, $mani_id) = @_;
  my $dir = "$repodir/:tags";
  my $mdir = "$repodir/:manifests";
  my @s1 = stat("$dir/$tag");
  my @s2 = stat("$mdir/$mani_id");
  return 0 if @s1 && @s2 && "$s1[0]/$s1[1]" eq "$s2[0]/$s2[1]";
  mkdir_p($dir) unless -d $dir;
  unlink("$mdir/.$mani_id.$$");
  link("$mdir/$mani_id", "$mdir/.$mani_id.$$") || die("link $mdir/$mani_id $mdir/.$mani_id.$$: $!\n");
  rename("$mdir/.$mani_id.$$", "$dir/$tag") || die("rename $mdir/.$mani_id.$$ $dir/$tag: $!\n");
  unlink("$mdir/.$mani_id.$$");
  return 1;
}

sub construct_container_tar {
  my ($containerinfo) = @_;
  my $blobdir = $containerinfo->{'blobdir'};
  die("need a blobdir to reconstruct containers\n") unless $blobdir;
  my $manifest = $containerinfo->{'tar_manifest'};
  my $mtime = $containerinfo->{'tar_mtime'};
  my $blobids = $containerinfo->{'tar_blobids'};
  die("containerinfo is incomplete\n") unless $mtime && $manifest && $blobids;
  my @tar;
  for my $blobid (@$blobids) {
    my $file;
    open($file, '<', "$blobdir/_blob.$blobid") || die("$blobdir/_blob.$blobid: $!");
    push @tar, {'name' => $blobid, 'file' => $file, 'mtime' => $mtime, 'offset' => 0, 'size' => (-s $file), 'blobid' => $blobid};
  }
  push @tar, {'name' => 'manifest.json', 'data' => $manifest, 'mtime' => $mtime, 'size' => length($manifest)};
  return (\@tar, $mtime);
}

sub gen_timestampkey {
  print "local notary: generating timestamp keypair\n";
  my @keyargs = ('rsa@2048', '800');	# expire time does not matter...
  mkdir_p($uploaddir);
  unlink("$uploaddir/timestampkey.$$");
  my @signcmd;
  push @signcmd, $BSConfig::sign;
  push @signcmd, '--project', ':tmpkey' if $BSConfig::sign_project;
  push @signcmd, '-P', "$uploaddir/timestampkey.$$";
  my $pubkey = '';
  my $fd;
  open($fd, '-|', @signcmd, '-g', @keyargs, "timestamp signing key", 'timestampsign@build.opensuse.org') || die("$BSConfig::sign: $!\n");
  1 while sysread($fd, $pubkey, 4096, length($pubkey));
  close($fd) || die("$BSConfig::sign: $?\n");
  my $privkey = readstr("$uploaddir/timestampkey.$$");
  unlink("$uploaddir/timestampkey.$$");
  $pubkey = BSPGP::unarmor($pubkey);
  $pubkey = BSPGP::pk2keydata($pubkey);
  die unless $pubkey;
  $pubkey = BSTUF::keydata2asn1($pubkey);
  $pubkey = MIME::Base64::encode_base64($pubkey, '');
  return ($privkey, $pubkey);
}

sub update_tuf {
  my ($prp, $repo, $gun, $containerdigests, $pubkey, $signargs) = @_;

  my ($projid, $repoid) = split('/', $prp, 2);
  my @signcmd;
  push @signcmd, $BSConfig::sign;
  push @signcmd, '--project', $projid if $BSConfig::sign_project;
  push @signcmd, @{$signargs || []};
<<<<<<< HEAD
=======
  my $signfunc =  sub { BSUtil::xsystem($_[0], @signcmd, '-O', '-h', 'sha256') };
>>>>>>> ff0e26f7

  my $repodir = "$registrydir/$repo";
  my $now = time();
  my $tuf = { 'gun' => $gun };
  my $oldtuf = BSUtil::retrieve("$repodir/:tuf", 1) || {};

  my $gpgpubkey = BSPGP::unarmor($pubkey);
  my $pubkey_data = BSPGP::pk2keydata($gpgpubkey) || {};
  die("need an rsa pubkey for container signing\n") unless ($pubkey_data->{'algo'} || '') eq 'rsa';
  my $pubkey_times = BSPGP::pk2times($gpgpubkey) || {};
  # generate pub key and cert from pgp key data
  my $pub_bin = BSTUF::keydata2asn1($pubkey_data);

  my $root_expire = $pubkey_times->{'key_expire'} + $root_extra_expire;
  my $tbscert = BSTUF::mktbscert($gun, $pubkey_times->{'selfsig_create'}, $root_expire, $pub_bin);

  my $oldroot = $oldtuf->{'root'} ? JSON::XS::decode_json($oldtuf->{'root'}) : {};
  my $cmpres = BSTUF::cmprootcert($oldroot, $tbscert);
  my $cert;
  $cert = BSTUF::getrootcert($oldroot) if $cmpres == 2;		# reuse cert of old root
<<<<<<< HEAD
  $cert ||= BSTUF::mkcert($tbscert, \@signcmd);
=======
  $cert ||= BSTUF::mkcert($tbscert, $signfunc);
>>>>>>> ff0e26f7

  if ($cmpres == 0) {
    # pubkey changed, better start from scratch
    delete $oldtuf->{'timestamp_privkey'};
    delete $oldtuf->{'root'};
    delete $oldtuf->{'targets'};
    delete $oldtuf->{'snapshot'};
    delete $oldtuf->{'timestamp'};
  }

  # generate timestamp sign key if not present
  if (!$oldtuf->{'timestamp_privkey'}) {
    ($tuf->{'timestamp_privkey'}, $tuf->{'timestamp_pubkey'}) = gen_timestampkey();
  } else {
    ($tuf->{'timestamp_privkey'}, $tuf->{'timestamp_pubkey'}) = ($oldtuf->{'timestamp_privkey'}, $oldtuf->{'timestamp_pubkey'});
  }

  # setup keys
  my $root_key = {
    'keytype' => 'rsa-x509',
    'keyval' => { 'private' => undef, 'public' => MIME::Base64::encode_base64($cert, '')},
  };
  my $timestamp_key = {
    'keytype' => 'rsa',
    'keyval' => { 'private' => undef, 'public' => $tuf->{'timestamp_pubkey'} },
  };
  my $root_key_id = BSTUF::key2keyid($root_key);
  my $timestamp_key_id = BSTUF::key2keyid($timestamp_key);

  #
  # setup root 
  #
  my $keys = {};
  $keys->{$root_key_id} = $root_key;
  $keys->{$timestamp_key_id} = $timestamp_key;

  my $roles = {};
  $roles->{'root'}      = { 'keyids' => [ $root_key_id ],      'threshold' => 1 };
  $roles->{'snapshot'}  = { 'keyids' => [ $root_key_id ],      'threshold' => 1 };
  $roles->{'targets'}   = { 'keyids' => [ $root_key_id ],      'threshold' => 1 };
  $roles->{'timestamp'} = { 'keyids' => [ $timestamp_key_id ], 'threshold' => 1 };

  my $root = {
    '_type' => 'Root',
    'consistent_snapshot' => $JSON::XS::false,
    'expires' => BSTUF::rfc3339time($root_expire),
    'keys' => $keys,
    'roles' => $roles,
  };
  $root->{'version'} = 1;
  $root->{'version'} = $oldroot->{'signed'}->{'version'} || 1 if $oldroot->{'signed'};
  if (BSTUF::canonical_json($root) eq BSTUF::canonical_json($oldroot->{'signed'} || {})) {
    $tuf->{'root'} = $oldtuf->{'root'};
  } else {
    print "local notary: updating root\n";
    my @key_ids = ( $root_key_id );
    if ($cmpres == 1) {
      # also add other ids that hopefully have the same public key...
      for (@{$oldroot->{'signatures'} || []}) {
        push @key_ids, $_->{'keyid'} if $_->{'keyid'};
      }
      @key_ids = BSUtil::unify(@key_ids);
      @key_ids = splice(@key_ids, 0, 2);	# enough for now
    }
<<<<<<< HEAD
    $tuf->{'root'} = BSTUF::updatedata($root, $oldroot, \@signcmd, @key_ids);
=======
    $tuf->{'root'} = BSTUF::updatedata($root, $oldroot, $signfunc, @key_ids);
>>>>>>> ff0e26f7
  }

  my $manifests = {};
  for my $digest (split("\n", $containerdigests)) {
    next if $digest eq '';
    die("bad line in digest file\n") unless $digest =~ /^([a-z0-9]+):([a-f0-9]+) (\d+) (.+?)\s*$/;
    $manifests->{$4} = {
      'hashes' => { $1 => MIME::Base64::encode_base64(pack('H*', $2), '') },
      'length' => (0 + $3),
    };
  }

  my $oldtargets = $oldtuf->{'targets'} ? JSON::XS::decode_json($oldtuf->{'targets'}) : {};
  if ($oldtargets->{'signed'} && $oldtuf->{'root'} && $tuf->{'root'} eq $oldtuf->{'root'}) {
    if (BSUtil::identical($manifests, $oldtargets->{'signed'}->{'targets'})) {
      if (!$tuf->{'targets_expires'} || $now + 183 * 24 * 3600 < $tuf->{'targets_expires'}) {
        print "local notary: no change.\n";
        return;
      }
    }
  }

  my $targets = {
    '_type' => 'Targets',
    'delegations' => { 'keys' => {}, 'roles' => []},
    'expires' => BSTUF::rfc3339time($now + $targets_expire),
    'targets' => $manifests,
  };
<<<<<<< HEAD
  $tuf->{'targets'} = BSTUF::updatedata($targets, $oldtargets, \@signcmd, $root_key_id);
=======
  $tuf->{'targets'} = BSTUF::updatedata($targets, $oldtargets, $signfunc, $root_key_id);
>>>>>>> ff0e26f7

  my $snapshot = {
    '_type' => 'Snapshot',
    'expires' => BSTUF::rfc3339time($now + $targets_expire),
  };
  BSTUF::addmetaentry($snapshot, 'root', $tuf->{'root'});
  BSTUF::addmetaentry($snapshot, 'targets', $tuf->{'targets'});
  my $oldsnapshot = $oldtuf->{'snapshot'} ? JSON::XS::decode_json($oldtuf->{'snapshot'}) : {};
<<<<<<< HEAD
  $tuf->{'snapshot'} = BSTUF::updatedata($snapshot, $oldsnapshot, \@signcmd, $root_key_id);
=======
  $tuf->{'snapshot'} = BSTUF::updatedata($snapshot, $oldsnapshot, $signfunc, $root_key_id);
>>>>>>> ff0e26f7

  mkdir_p($uploaddir);
  unlink("$uploaddir/timestampkey.$$");
  writestr("$uploaddir/timestampkey.$$", undef, $tuf->{'timestamp_privkey'});
  my @signcmd_timestamp;
  push @signcmd_timestamp, $BSConfig::sign;
  push @signcmd_timestamp, '--project', ':tmpkey' if $BSConfig::sign_project;
  push @signcmd_timestamp, '-P', "$uploaddir/timestampkey.$$";
<<<<<<< HEAD
=======
  my $signfunc_timestamp =  sub { BSUtil::xsystem($_[0], @signcmd_timestamp, '-O', '-h', 'sha256') };
>>>>>>> ff0e26f7

  my $timestamp = {
    '_type' => 'Timestamp',
    'expires' => BSTUF::rfc3339time($now + $timestamp_expire),
  };
  BSTUF::addmetaentry($timestamp, 'snapshot', $tuf->{'snapshot'});
  my $oldtimestamp = $oldtuf->{'timestamp'} ? JSON::XS::decode_json($oldtuf->{'timestamp'}) : {};
<<<<<<< HEAD
  $tuf->{'timestamp'} = BSTUF::updatedata($timestamp, $oldtimestamp, \@signcmd_timestamp, $timestamp_key_id);
=======
  $tuf->{'timestamp'} = BSTUF::updatedata($timestamp, $oldtimestamp, $signfunc_timestamp, $timestamp_key_id);
>>>>>>> ff0e26f7
  unlink("$uploaddir/timestampkey.$$");

  # add expire information
  $tuf->{'targets_expires'} = $now + $targets_expire;
  $tuf->{'timestamp_expires'} = $now + $timestamp_expire;

  my $fd;
  if (-e "$repodir/:tuf") {
    BSUtil::lockopen($fd, '<', "$repodir/:tuf");
    unlink("$repodir/:tuf.old");
    link("$repodir/:tuf", "$repodir/:tuf.old");
  }
  BSUtil::store("$repodir/.tuf.$$", "$repodir/:tuf", $tuf);
  close($fd) if $fd;
}

sub push_containers {
  my ($prp, $repo, $gun, $multiarch, $tags, $pubkey, $signargs) = @_;

  my $containerdigests = '';

  my $oprp = ownrepo($prp, $repo);
  if ($oprp ne $prp) {
    print "cannot push to $repo: owned by $oprp\n";
    return undef;
  }

  my $repodir = "$registrydir/$repo";

  my %done;

  # for cleanup
  my %knownblobs;
  my %knownmanifests;
  my %knowntags;

  my %info;

  for my $tag (sort keys %$tags) {
    eval { BSVerify::verify_regtag($tag) };
    if ($@) {
      warn("ignoring tag: $@");
      next;
    }
    die("must use multiarch if multiple containers are to be pushed\n") if @{$tags->{$tag}} > 1 && !$multiarch;
    my %multiplatforms;
    my @multimanifests;
    my @imginfos;
    for my $containerinfo (@{$tags->{$tag}}) {
      # check if we already processed this container with a different tag
      if ($done{$containerinfo}) {
	# yes, reuse data
        my ($multimani, $platformstr, $imginfo) = @{$done{$containerinfo}};
	if ($multiplatforms{$platformstr}) {
	  print "ignoring $containerinfo->{'file'}, already have $platformstr\n";
	  next;
	}
	$multiplatforms{$platformstr} = 1;
        push @multimanifests, $multimani;
        push @imginfos, $imginfo;
	next;
      }

      my ($tar, $mtime);
      my $tarfd;
      if ($containerinfo->{'uploadfile'}) {
	open($tarfd, '<', $containerinfo->{'uploadfile'}) || die("$containerinfo->{'uploadfile'}: $!\n");
	($tar, $mtime) = BSContar::normalize_container($tarfd, 1);
      } else {
	($tar, $mtime) = construct_container_tar($containerinfo);
      }
      my %tar = map {$_->{'name'} => $_} @$tar;
      
      my ($manifest_ent, $manifest) = BSContar::get_manifest(\%tar);
      my ($config_ent, $config) = BSContar::get_config(\%tar, $manifest);

      my @layers = @{$manifest->{'Layers'} || []};
      die("container has no layers\n") unless @layers;
      my $config_layers = $config->{'rootfs'}->{'diff_ids'};
      die("layer number mismatch\n") if @layers != @{$config_layers || []};

      # see if a already have this arch/os combination
      my $platformstr = "architecture:$config->{'architecture'} os:$config->{'os'}";
      if ($multiplatforms{$platformstr}) {
	print "ignoring $containerinfo->{'file'}, already have $platformstr\n";
	close $tarfd if $tarfd;
	next;
      }
      $multiplatforms{$platformstr} = 1;

      # put config blob into repo
      my $config_blobid = push_blob($repodir, $containerinfo, $config_ent);
      $knownblobs{$config_blobid} = 1;
      my $config_data = {
	'mediaType' => 'application/vnd.docker.container.image.v1+json',
	'size' => $config_ent->{'size'},
	'digest' => $config_blobid,
      };

      # put layer blobs into repo
      my %layer_datas;
      my @layer_data;
      for my $layer_file (@layers) {
	if ($layer_datas{$layer_file}) {
	  # already did that file, just reuse old layer data
	  push @layer_data, $layer_datas{$layer_file};
	  next;
	}
	my $layer_ent = $tar{$layer_file};
	die("File $layer_file not included in tar\n") unless $layer_ent;
	my $blobid = push_blob($repodir, $containerinfo, $layer_ent);
        $knownblobs{$blobid} = 1;
	my $layer_data = {
	  'mediaType' => 'application/vnd.docker.image.rootfs.diff.tar.gzip',
	  'size' => $layer_ent->{'size'},
	  'digest' => $blobid,
	};
	push @layer_data, $layer_data;
	$layer_datas{$layer_file} = $layer_data;
      }
      close $tarfd if $tarfd;

      # put manifest into repo
      my $mani = { 
	'schemaVersion' => 2,
	'mediaType' => 'application/vnd.docker.distribution.manifest.v2+json',
	'config' => $config_data,
	'layers' => \@layer_data,
      };  
      my $mani_json = BSContar::create_dist_manifest($mani);
      my $mani_id = push_manifest($repodir, $mani_json);
      $knownmanifests{$mani_id} = 1;

      my $multimani = {
	'mediaType' => 'application/vnd.docker.distribution.manifest.v2+json',
	'size' => length($mani_json),
	'digest' => $mani_id,
	'platform' => {'architecture' => $config->{'architecture'}, 'os' => $config->{'os'}},
      };
      push @multimanifests, $multimani;

      my $imginfo = {
	'imageid' => $config_blobid,
        'goarch' => $config->{'architecture'},
        'goos' => $config->{'os'},
	'distmanifest' => $mani_id,
      };
      $imginfo->{'package'} = $containerinfo->{'_origin'} if $containerinfo->{'_origin'};
      $imginfo->{'disturl'} = $containerinfo->{'disturl'} if $containerinfo->{'disturl'};
      $imginfo->{'buildtime'} = $containerinfo->{'buildtime'} if $containerinfo->{'buildtime'};
      $imginfo->{'version'} = $containerinfo->{'version'} if $containerinfo->{'version'};
      $imginfo->{'release'} = $containerinfo->{'release'} if $containerinfo->{'release'};
      $imginfo->{'arch'} = $containerinfo->{'arch'};		# scheduler arch
      my @diff_ids = @{$config_layers || []};
      for (@layer_data) {
        push @{$imginfo->{'layers'}}, {
	  'diffid' => shift @diff_ids,
	  'blobid' => $_->{'digest'},
	  'blobsize' => $_->{'size'},
	};
      }
      push @imginfos, $imginfo;
      # cache result
      $done{$containerinfo} = [ $multimani, $platformstr, $imginfo ];
    }
    next unless @multimanifests;
    my $taginfo = {
      'images' => \@imginfos,
    };
    my ($mani_id, $mani_size);
    if ($multiarch) {
      # create fat manifest
      my $mani = {
        'schemaVersion' => 2,
        'mediaType' => 'application/vnd.docker.distribution.manifest.list.v2+json',
        'manifests' => \@multimanifests,
      };
      my $mani_json = BSContar::create_dist_manifest_list($mani);
      $mani_id = push_manifest($repodir, $mani_json, \%knownmanifests);
      $mani_size = length($mani_json);
      $knownmanifests{$mani_id} = 1;
      $taginfo->{'distmanifesttype'} = 'list';
    } else {
      $mani_id = $multimanifests[0]->{'digest'};
      $mani_size = $multimanifests[0]->{'size'};
      $taginfo->{'distmanifesttype'} = 'image';
    }
    push_tag($repodir, $tag, $mani_id);
    $knowntags{$tag} = 1;
    $containerdigests .= "$mani_id $mani_size $tag\n";
    $taginfo->{'distmanifest'} = $mani_id;
    $info{$tag} = $taginfo;
  }

  # now get rid of old entries
  for (sort(ls("$repodir/:tags"))) {
    next if $knowntags{$_};
    unlink("$repodir/:tags/$_");
  }
  for (sort(ls("$repodir/:manifests"))) {
    next if $knownmanifests{$_};
    unlink("$repodir/:manifests/$_");
  }
  for (sort(ls("$repodir/:blobs"))) {
    next if $knownblobs{$_};
    unlink("$repodir/:blobs/$_");
    BSPublisher::Blobstore::blobstore_chk($_);
  }

  if (!%knowntags && !%knownmanifests && !%knownblobs) {
    # delete empty repository
    rmdir("$repodir/:tags");
    rmdir("$repodir/:manifests");
    rmdir("$repodir/:blobs");
    unlink("$repodir/:info");
    unlink("$repodir/:tuf.old");
    unlink("$repodir/:tuf");
    disownrepo($prp, $repo);
    return $containerdigests;
  }

  # write info file
  my ($projid, $repoid) = split('/', $prp, 2);
  my $info = { 'project' => $projid, 'repository' => $repoid, 'tags' => \%info };
  $info->{'gun'} = $gun if $gun;
  my $oldinfo = BSUtil::retrieve("$repodir/:info", 1);
  if (BSUtil::identical($oldinfo, $info)) {
    print "local registry: no change\n";
  } else {
    BSUtil::store("$repodir/.info.$$", "$repodir/:info", $info);
  }

  # write TUF file
  if ($gun) {
    update_tuf($prp, $repo, $gun, $containerdigests, $pubkey, $signargs);
  } elsif (-e "$repodir/:tuf") {
    unlink("$repodir/:tuf.old");
    unlink("$repodir/:tuf");
  }

  # and we're done, return digests
  return $containerdigests;
}

1;<|MERGE_RESOLUTION|>--- conflicted
+++ resolved
@@ -216,10 +216,7 @@
   push @signcmd, $BSConfig::sign;
   push @signcmd, '--project', $projid if $BSConfig::sign_project;
   push @signcmd, @{$signargs || []};
-<<<<<<< HEAD
-=======
   my $signfunc =  sub { BSUtil::xsystem($_[0], @signcmd, '-O', '-h', 'sha256') };
->>>>>>> ff0e26f7
 
   my $repodir = "$registrydir/$repo";
   my $now = time();
@@ -240,11 +237,7 @@
   my $cmpres = BSTUF::cmprootcert($oldroot, $tbscert);
   my $cert;
   $cert = BSTUF::getrootcert($oldroot) if $cmpres == 2;		# reuse cert of old root
-<<<<<<< HEAD
-  $cert ||= BSTUF::mkcert($tbscert, \@signcmd);
-=======
   $cert ||= BSTUF::mkcert($tbscert, $signfunc);
->>>>>>> ff0e26f7
 
   if ($cmpres == 0) {
     # pubkey changed, better start from scratch
@@ -309,11 +302,7 @@
       @key_ids = BSUtil::unify(@key_ids);
       @key_ids = splice(@key_ids, 0, 2);	# enough for now
     }
-<<<<<<< HEAD
-    $tuf->{'root'} = BSTUF::updatedata($root, $oldroot, \@signcmd, @key_ids);
-=======
     $tuf->{'root'} = BSTUF::updatedata($root, $oldroot, $signfunc, @key_ids);
->>>>>>> ff0e26f7
   }
 
   my $manifests = {};
@@ -342,11 +331,7 @@
     'expires' => BSTUF::rfc3339time($now + $targets_expire),
     'targets' => $manifests,
   };
-<<<<<<< HEAD
-  $tuf->{'targets'} = BSTUF::updatedata($targets, $oldtargets, \@signcmd, $root_key_id);
-=======
   $tuf->{'targets'} = BSTUF::updatedata($targets, $oldtargets, $signfunc, $root_key_id);
->>>>>>> ff0e26f7
 
   my $snapshot = {
     '_type' => 'Snapshot',
@@ -355,11 +340,7 @@
   BSTUF::addmetaentry($snapshot, 'root', $tuf->{'root'});
   BSTUF::addmetaentry($snapshot, 'targets', $tuf->{'targets'});
   my $oldsnapshot = $oldtuf->{'snapshot'} ? JSON::XS::decode_json($oldtuf->{'snapshot'}) : {};
-<<<<<<< HEAD
-  $tuf->{'snapshot'} = BSTUF::updatedata($snapshot, $oldsnapshot, \@signcmd, $root_key_id);
-=======
   $tuf->{'snapshot'} = BSTUF::updatedata($snapshot, $oldsnapshot, $signfunc, $root_key_id);
->>>>>>> ff0e26f7
 
   mkdir_p($uploaddir);
   unlink("$uploaddir/timestampkey.$$");
@@ -368,10 +349,7 @@
   push @signcmd_timestamp, $BSConfig::sign;
   push @signcmd_timestamp, '--project', ':tmpkey' if $BSConfig::sign_project;
   push @signcmd_timestamp, '-P', "$uploaddir/timestampkey.$$";
-<<<<<<< HEAD
-=======
   my $signfunc_timestamp =  sub { BSUtil::xsystem($_[0], @signcmd_timestamp, '-O', '-h', 'sha256') };
->>>>>>> ff0e26f7
 
   my $timestamp = {
     '_type' => 'Timestamp',
@@ -379,11 +357,7 @@
   };
   BSTUF::addmetaentry($timestamp, 'snapshot', $tuf->{'snapshot'});
   my $oldtimestamp = $oldtuf->{'timestamp'} ? JSON::XS::decode_json($oldtuf->{'timestamp'}) : {};
-<<<<<<< HEAD
-  $tuf->{'timestamp'} = BSTUF::updatedata($timestamp, $oldtimestamp, \@signcmd_timestamp, $timestamp_key_id);
-=======
   $tuf->{'timestamp'} = BSTUF::updatedata($timestamp, $oldtimestamp, $signfunc_timestamp, $timestamp_key_id);
->>>>>>> ff0e26f7
   unlink("$uploaddir/timestampkey.$$");
 
   # add expire information
