--- conflicted
+++ resolved
@@ -256,10 +256,7 @@
   return BSRPC::rpc($param, \&JSON::XS::decode_json);
 }
 
-<<<<<<< HEAD
-=======
 my $signfunc = sub { BSUtil::xsystem($_[0], @signcmd, '-O', '-h', 'sha256') };
->>>>>>> ff0e26f7
 #
 # generate key material
 #
@@ -282,11 +279,7 @@
 my $cmpres = BSTUF::cmprootcert($oldroot, $tbscert);
 my $cert;
 $cert = BSTUF::getrootcert($oldroot) if $cmpres == 2;
-<<<<<<< HEAD
-$cert ||= BSTUF::mkcert($tbscert, \@signcmd);
-=======
 $cert ||= BSTUF::mkcert($tbscert, $signfunc);
->>>>>>> ff0e26f7
 $oldroot_json = '' if $cmpres == 0;	# start from scratch
 $oldroot = {} if $cmpres == 0;	# start from scratch
 
@@ -355,11 +348,7 @@
     @key_ids = BSUtil::unify(@key_ids);
     @key_ids = splice(@key_ids, 0, 2);		# enough for now
   }
-<<<<<<< HEAD
-  $tuf->{'root'} = BSTUF::updatedata($root, $cmpres ? $oldroot : {}, \@signcmd, @key_ids);
-=======
   $tuf->{'root'} = BSTUF::updatedata($root, $cmpres ? $oldroot : {}, $signfunc, @key_ids);
->>>>>>> ff0e26f7
 }
 
 #
@@ -385,11 +374,7 @@
   'expires' => BSTUF::rfc3339time($now + $targets_expire),
   'targets' => $manifests,
 };
-<<<<<<< HEAD
-$tuf->{'targets'} = BSTUF::updatedata($targets, $cmpres ? $oldtargets : {}, \@signcmd, $root_key_id);
-=======
 $tuf->{'targets'} = BSTUF::updatedata($targets, $cmpres ? $oldtargets : {}, $signfunc, $root_key_id);
->>>>>>> ff0e26f7
 
 #
 # setup snapshot
@@ -402,11 +387,7 @@
 };
 BSTUF::addmetaentry($snapshot, 'root', $tuf->{'root'});
 BSTUF::addmetaentry($snapshot, 'targets', $tuf->{'targets'});
-<<<<<<< HEAD
-$tuf->{'snapshot'} = BSTUF::updatedata($snapshot, $cmpres ? $oldsnapshot : {}, \@signcmd, $root_key_id);
-=======
 $tuf->{'snapshot'} = BSTUF::updatedata($snapshot, $cmpres ? $oldsnapshot : {}, $signfunc, $root_key_id);
->>>>>>> ff0e26f7
 
 #
 # delete old data if necessary
