--- conflicted
+++ resolved
@@ -1318,21 +1318,14 @@
   my $packstatus = $ps->{'packstatus'};
   $buildingjobs ||= {};
   my ($prp, $arch) = $prpa =~ /(.*)\/([^\/]*)$/;
-<<<<<<< HEAD
   for my $packid (keys %$packstatus) {
     $packstatus->{$packid} ||= 'unknown';
-    if ($packstatus->{$packid} eq 'done') {
+    # For old :packstatus files (before 2.0)
+    if ($packstatus->{$packid} eq 'expansion error') {
+      $packstatus->{$packid} = 'unresolvable';
+    elsif ($packstatus->{$packid} eq 'done') {
       if (-e "$reporoot/$prpa/:logfiles.fail/$packid") {
 	$packstatus->{$packid} = 'failed';
-=======
-  for my $p (@{$ps->{'packstatus'}}) {
-    $p->{'status'} = 'unknown' unless $p->{'status'};
-    # For old :packstatus files (before 2.0)
-    $p->{'status'} = "unresolvable" if $p->{'status'} eq "expansion error";
-    if ($p->{'status'} eq 'done') {
-      if (-e "$reporoot/$prpa/:logfiles.fail/$p->{'name'}") {
-	$p->{'status'} = 'failed';
->>>>>>> afbcc0c9
       } else {
 	$packstatus->{$packid} = 'succeeded';
       }
