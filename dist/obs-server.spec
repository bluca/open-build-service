--- conflicted
+++ resolved
@@ -417,14 +417,9 @@
 make -C src/api test
 %endif
 
-<<<<<<< HEAD
 #### 
 # distribution tests
 %if 0%{?disable_obs_dist_test_suite:1} < 1
-=======
-####
-# misc tests
->>>>>>> 750a6d84
 make -C dist test
 %endif
 
