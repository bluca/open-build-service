--- conflicted
+++ resolved
@@ -37,13 +37,8 @@
 BuildRequires:  lighttpd
 Requires:       build >= 2009.04.22
 Requires:       perl-BSSolv
-<<<<<<< HEAD
 # for source server
 Requires:       patch diffutils
-=======
-# Required by source server
-Requires:       patch diffutils3
->>>>>>> 273dc2bc
 PreReq:         sysvinit
 
 %if 0%{?suse_version} >= 1030
