--- conflicted
+++ resolved
@@ -152,11 +152,7 @@
       <xs:element name="useforbuild"  type="enable_list_type" minOccurs="0" />
       <xs:element name="debuginfo"    type="enable_list_type" minOccurs="0" />
       <xs:element name="binarydownload"    type="enable_list_type" minOccurs="0" />
-<<<<<<< HEAD
-      <xs:element name="readaccess"    type="enable_list_type" minOccurs="0" />
-=======
       <xs:element name="sourceaccess"    type="enable_list_type" minOccurs="0" />
->>>>>>> 8c8a27f0
       <xs:element name="privacy"    type="enable_list_type" minOccurs="0" />
     </xs:choice>
   </xs:group>
